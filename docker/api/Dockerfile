<<<<<<< HEAD
<<<<<<< HEAD
# syntax=docker/dockerfile:1

# Build stage
FROM python:3.12-slim AS builder
=======
# Stable API Dockerfile - Long-term solution
# Fixes psycopg2-binary build issues and standardizes Python version
>>>>>>> 7cb959598bda0189ac7de604f584221ee7ac53fb

# Build argument for Python version consistency across all containers
ARG PYTHON_VERSION=3.12.7

# Build stage with comprehensive dependencies
FROM python:${PYTHON_VERSION}-slim AS builder

# Build-time labels for traceability
LABEL stage=builder
LABEL python.version=${PYTHON_VERSION}
LABEL build.date="2024-01-01"

=======
# Stable API Dockerfile - Long-term solution
# Fixes psycopg2-binary build issues and standardizes Python version

# Build argument for Python version consistency across all containers
ARG PYTHON_VERSION=3.12.7

# Build stage with comprehensive dependencies
FROM python:${PYTHON_VERSION}-slim AS builder

# Build-time labels for traceability
LABEL stage=builder
LABEL python.version=${PYTHON_VERSION}
LABEL build.date="2024-01-01"

>>>>>>> 7cb95959
# Set environment variables for consistent builds
ENV PYTHONUNBUFFERED=1 \
    PYTHONDONTWRITEBYTECODE=1 \
    PIP_NO_CACHE_DIR=1 \
    PIP_DISABLE_PIP_VERSION_CHECK=1 \
    PIP_DEFAULT_TIMEOUT=100

# Install comprehensive build dependencies (CRITICAL FIX for psycopg2)
RUN apt-get update && apt-get install -y \
<<<<<<< HEAD
<<<<<<< HEAD
    gcc=4:11.* \
    g++=4:11.* \
    git=1:2.34.* \
    pkg-config=0.29.* \
=======
=======
>>>>>>> 7cb95959
    # Compilation tools
    gcc \
    g++ \
    make \
    # Development headers for Python extensions
    python3-dev \
    # PostgreSQL development dependencies (FIXES psycopg2-binary issue)
    libpq-dev \
    postgresql-client \
    # SSL/TLS dependencies
    libssl-dev \
    libffi-dev \
    # Image processing dependencies
    libjpeg-dev \
    libpng-dev \
    libwebp-dev \
    # System utilities
    git \
    curl \
    xz-utils \
    # Package management
    pkg-config \
    # Cleanup to reduce layer size
<<<<<<< HEAD
>>>>>>> 7cb959598bda0189ac7de604f584221ee7ac53fb
=======
>>>>>>> 7cb95959
    && rm -rf /var/lib/apt/lists/* \
    && apt-get clean

# Create virtual environment with stable configuration
RUN python -m venv /opt/venv
ENV PATH="/opt/venv/bin:$PATH"

<<<<<<< HEAD
<<<<<<< HEAD
# Copy requirements first for better layer caching
COPY requirements.txt .
RUN pip install --no-cache-dir --upgrade pip==24.* \
    && pip install --no-cache-dir -r requirements.txt

# Runtime stage
FROM python:3.12-slim AS runtime

# Set labels for better maintainability
LABEL maintainer="rendiff-team" \
      version="1.0" \
      description="FFmpeg API Service" \
      org.opencontainers.image.source="https://github.com/rendiffdev/ffmpeg-api"

# Install runtime dependencies with specific versions
RUN apt-get update && apt-get install -y \
    curl=7.81.* \
    xz-utils=5.2.* \
    netcat-openbsd=1.217.* \
    postgresql-client=14+* \
    ca-certificates=20211016* \
    tini=0.19.* \
    && rm -rf /var/lib/apt/lists/* \
    && apt-get clean
=======
# Upgrade pip and essential tools to latest stable versions
RUN pip install --upgrade \
    pip==24.0 \
    setuptools==69.5.1 \
    wheel==0.43.0

# Copy requirements with validation
COPY requirements.txt /tmp/requirements.txt

# Validate requirements file exists and is readable
RUN test -f /tmp/requirements.txt && test -r /tmp/requirements.txt

# Install Python packages with comprehensive error handling
RUN pip install --no-cache-dir \
    --prefer-binary \
    --force-reinstall \
    --compile \
    -r /tmp/requirements.txt

# Verify critical packages are installed correctly
RUN python -c "import psycopg2; print('psycopg2:', psycopg2.__version__)" && \
    python -c "import fastapi; print('fastapi:', fastapi.__version__)" && \
    python -c "import sqlalchemy; print('sqlalchemy:', sqlalchemy.__version__)"

# Runtime stage with minimal footprint
FROM python:${PYTHON_VERSION}-slim AS runtime

# Runtime labels
LABEL stage=runtime
LABEL python.version=${PYTHON_VERSION}
LABEL app.name="ffmpeg-api"
LABEL app.component="api"
LABEL maintainer="Development Team"
LABEL version="1.0.0"

# Set environment variables
ENV PYTHONUNBUFFERED=1 \
    PYTHONDONTWRITEBYTECODE=1 \
    PATH="/opt/venv/bin:$PATH" \
    # Security settings
    PYTHONHASHSEED=random \
    # Performance settings
    MALLOC_ARENA_MAX=2

# Install runtime dependencies only (no build tools)
RUN apt-get update && apt-get install -y \
=======
# Upgrade pip and essential tools to latest stable versions
RUN pip install --upgrade \
    pip==24.0 \
    setuptools==69.5.1 \
    wheel==0.43.0

# Copy requirements with validation
COPY requirements.txt /tmp/requirements.txt

# Validate requirements file exists and is readable
RUN test -f /tmp/requirements.txt && test -r /tmp/requirements.txt

# Install Python packages with comprehensive error handling
RUN pip install --no-cache-dir \
    --prefer-binary \
    --force-reinstall \
    --compile \
    -r /tmp/requirements.txt

# Verify critical packages are installed correctly
RUN python -c "import psycopg2; print('psycopg2:', psycopg2.__version__)" && \
    python -c "import fastapi; print('fastapi:', fastapi.__version__)" && \
    python -c "import sqlalchemy; print('sqlalchemy:', sqlalchemy.__version__)"

# Runtime stage with minimal footprint
FROM python:${PYTHON_VERSION}-slim AS runtime

# Runtime labels
LABEL stage=runtime
LABEL python.version=${PYTHON_VERSION}
LABEL app.name="ffmpeg-api"
LABEL app.component="api"
LABEL maintainer="Development Team"
LABEL version="1.0.0"

# Set environment variables
ENV PYTHONUNBUFFERED=1 \
    PYTHONDONTWRITEBYTECODE=1 \
    PATH="/opt/venv/bin:$PATH" \
    # Security settings
    PYTHONHASHSEED=random \
    # Performance settings
    MALLOC_ARENA_MAX=2

# Install runtime dependencies only (no build tools)
RUN apt-get update && apt-get install -y \
>>>>>>> 7cb95959
    # PostgreSQL client and runtime libraries (NOT dev headers)
    libpq5 \
    postgresql-client \
    # SSL/TLS runtime libraries
    libssl3 \
    libffi8 \
    # Image processing runtime libraries
    libjpeg62-turbo \
    libpng16-16 \
    libwebp7 \
    # System utilities
    curl \
    xz-utils \
    netcat-openbsd \
    # Process and log management
    logrotate \
    procps \
    # Health monitoring
    htop \
    # Network utilities
    iputils-ping \
    # File utilities
    file \
    # Cleanup to minimize image size
    && rm -rf /var/lib/apt/lists/* \
    && apt-get clean \
    && apt-get autoremove -y
<<<<<<< HEAD
>>>>>>> 7cb959598bda0189ac7de604f584221ee7ac53fb
=======
>>>>>>> 7cb95959

# Install FFmpeg using standardized script
COPY docker/install-ffmpeg.sh /tmp/install-ffmpeg.sh
<<<<<<< HEAD
RUN chmod +x /tmp/install-ffmpeg.sh \
    && /tmp/install-ffmpeg.sh \
    && rm /tmp/install-ffmpeg.sh
=======
RUN chmod +x /tmp/install-ffmpeg.sh && \
    /tmp/install-ffmpeg.sh && \
    rm /tmp/install-ffmpeg.sh && \
    # Verify FFmpeg installation
    ffmpeg -version | head -1
<<<<<<< HEAD
>>>>>>> 7cb959598bda0189ac7de604f584221ee7ac53fb
=======
>>>>>>> 7cb95959

# Copy virtual environment from builder stage
COPY --from=builder /opt/venv /opt/venv

<<<<<<< HEAD
<<<<<<< HEAD
# Create app user with specific UID/GID for better security
RUN groupadd -r -g 1000 rendiff \
    && useradd -r -m -u 1000 -g rendiff -s /bin/bash rendiff

# Create directories with proper permissions
RUN mkdir -p /app /storage /config /data /app/logs /app/temp /app/metrics \
    && chown -R rendiff:rendiff /app /storage /config /data
=======
=======
>>>>>>> 7cb95959
# Create app user with proper security settings
RUN groupadd -r rendiff && \
    useradd -r -g rendiff -m -d /home/rendiff -s /bin/bash rendiff && \
    usermod -u 1000 rendiff && \
    groupmod -g 1000 rendiff

# Create application directories with proper ownership and permissions
RUN mkdir -p \
    /app \
    /app/logs \
    /app/temp \
    /app/metrics \
    /app/uploads \
    /storage \
    /config \
    /data \
    /tmp/rendiff \
    && chown -R rendiff:rendiff \
    /app \
    /storage \
    /config \
    /data \
    /tmp/rendiff \
    && chmod -R 755 /app \
    && chmod -R 775 /tmp/rendiff \
    && chmod -R 755 /storage \
    && chmod -R 755 /config
<<<<<<< HEAD
>>>>>>> 7cb959598bda0189ac7de604f584221ee7ac53fb
=======
>>>>>>> 7cb95959

# Set working directory
WORKDIR /app

# Copy application code with proper ownership
COPY --chown=rendiff:rendiff api/ /app/api/
COPY --chown=rendiff:rendiff storage/ /app/storage/
COPY --chown=rendiff:rendiff alembic/ /app/alembic/
COPY --chown=rendiff:rendiff alembic.ini /app/alembic.ini

# Copy scripts for setup and maintenance
COPY --chown=rendiff:rendiff scripts/ /app/scripts/
<<<<<<< HEAD
RUN chmod +x /app/scripts/*.sh
=======

# Ensure scripts are executable
RUN chmod +x /app/scripts/*.sh 2>/dev/null || true
>>>>>>> 7cb959598bda0189ac7de604f584221ee7ac53fb

# Create additional necessary directories
RUN mkdir -p \
    /app/logs \
    /app/temp \
    /app/metrics \
    /app/cache \
    && chown -R rendiff:rendiff \
    /app/logs \
    /app/temp \
    /app/metrics \
    /app/cache

<<<<<<< HEAD
=======
# Ensure scripts are executable
RUN chmod +x /app/scripts/*.sh 2>/dev/null || true

# Create additional necessary directories
RUN mkdir -p \
    /app/logs \
    /app/temp \
    /app/metrics \
    /app/cache \
    && chown -R rendiff:rendiff \
    /app/logs \
    /app/temp \
    /app/metrics \
    /app/cache

>>>>>>> 7cb95959
# Set up log rotation
RUN echo '/app/logs/*.log {\n\
    daily\n\
    missingok\n\
    rotate 7\n\
    compress\n\
    delaycompress\n\
    notifempty\n\
    create 0644 rendiff rendiff\n\
}' > /etc/logrotate.d/rendiff-api
<<<<<<< HEAD

# Switch to non-root user for security
USER rendiff

# Verify Python environment
RUN python --version && \
    pip --version && \
    python -c "import sys; print('Python executable:', sys.executable)" && \
    python -c "import site; print('Python path:', site.getsitepackages())"

# Verify critical dependencies
RUN python -c "import psycopg2; import fastapi; import sqlalchemy; print('All critical dependencies verified')"

# Create health check script
USER root
RUN echo '#!/bin/bash\n\
set -e\n\
# Check if the application is responding\n\
curl -f http://localhost:8000/api/v1/health || exit 1\n\
# Check if Python process is running\n\
pgrep -f "python.*api" >/dev/null || exit 1\n\
echo "Health check passed"\n\
' > /usr/local/bin/health-check && \
    chmod +x /usr/local/bin/health-check

USER rendiff

# Expose ports
EXPOSE 8000
EXPOSE 9000

<<<<<<< HEAD
# Health check with better configuration
HEALTHCHECK --interval=30s --timeout=10s --start-period=60s --retries=3 \
    CMD curl -f -s http://localhost:8000/api/v1/health || exit 1

# Use tini as PID 1 for proper signal handling
ENTRYPOINT ["/usr/bin/tini", "--"]
=======
# Comprehensive health check
HEALTHCHECK --interval=30s --timeout=10s --start-period=60s --retries=5 \
    CMD /usr/local/bin/health-check
>>>>>>> 7cb959598bda0189ac7de604f584221ee7ac53fb
=======

# Switch to non-root user for security
USER rendiff

# Verify Python environment
RUN python --version && \
    pip --version && \
    python -c "import sys; print('Python executable:', sys.executable)" && \
    python -c "import site; print('Python path:', site.getsitepackages())"

# Verify critical dependencies
RUN python -c "import psycopg2; import fastapi; import sqlalchemy; print('All critical dependencies verified')"

# Create health check script
USER root
RUN echo '#!/bin/bash\n\
set -e\n\
# Check if the application is responding\n\
curl -f http://localhost:8000/api/v1/health || exit 1\n\
# Check if Python process is running\n\
pgrep -f "python.*api" >/dev/null || exit 1\n\
echo "Health check passed"\n\
' > /usr/local/bin/health-check && \
    chmod +x /usr/local/bin/health-check

USER rendiff

# Expose ports
EXPOSE 8000
EXPOSE 9000

# Comprehensive health check
HEALTHCHECK --interval=30s --timeout=10s --start-period=60s --retries=5 \
    CMD /usr/local/bin/health-check
>>>>>>> 7cb95959

# Add startup validation
RUN echo '#!/bin/bash\n\
echo "=== API Container Startup Validation ==="\n\
echo "Python version: $(python --version)"\n\
echo "Working directory: $(pwd)"\n\
echo "User: $(whoami)"\n\
echo "Environment: $ENVIRONMENT"\n\
echo "Virtual environment: $VIRTUAL_ENV"\n\
echo "Python path: $PYTHONPATH"\n\
echo "=========================================="\n\
' > /app/startup-check.sh && chmod +x /app/startup-check.sh

# Default command with startup validation
CMD ["/bin/bash", "-c", "/app/startup-check.sh && exec /app/scripts/docker-entrypoint.sh api"]<|MERGE_RESOLUTION|>--- conflicted
+++ resolved
@@ -1,13 +1,4 @@
-<<<<<<< HEAD
-<<<<<<< HEAD
 # syntax=docker/dockerfile:1
-
-# Build stage
-FROM python:3.12-slim AS builder
-=======
-# Stable API Dockerfile - Long-term solution
-# Fixes psycopg2-binary build issues and standardizes Python version
->>>>>>> 7cb959598bda0189ac7de604f584221ee7ac53fb
 
 # Build argument for Python version consistency across all containers
 ARG PYTHON_VERSION=3.12.7
@@ -20,22 +11,6 @@
 LABEL python.version=${PYTHON_VERSION}
 LABEL build.date="2024-01-01"
 
-=======
-# Stable API Dockerfile - Long-term solution
-# Fixes psycopg2-binary build issues and standardizes Python version
-
-# Build argument for Python version consistency across all containers
-ARG PYTHON_VERSION=3.12.7
-
-# Build stage with comprehensive dependencies
-FROM python:${PYTHON_VERSION}-slim AS builder
-
-# Build-time labels for traceability
-LABEL stage=builder
-LABEL python.version=${PYTHON_VERSION}
-LABEL build.date="2024-01-01"
-
->>>>>>> 7cb95959
 # Set environment variables for consistent builds
 ENV PYTHONUNBUFFERED=1 \
     PYTHONDONTWRITEBYTECODE=1 \
@@ -45,15 +20,6 @@
 
 # Install comprehensive build dependencies (CRITICAL FIX for psycopg2)
 RUN apt-get update && apt-get install -y \
-<<<<<<< HEAD
-<<<<<<< HEAD
-    gcc=4:11.* \
-    g++=4:11.* \
-    git=1:2.34.* \
-    pkg-config=0.29.* \
-=======
-=======
->>>>>>> 7cb95959
     # Compilation tools
     gcc \
     g++ \
@@ -77,10 +43,6 @@
     # Package management
     pkg-config \
     # Cleanup to reduce layer size
-<<<<<<< HEAD
->>>>>>> 7cb959598bda0189ac7de604f584221ee7ac53fb
-=======
->>>>>>> 7cb95959
     && rm -rf /var/lib/apt/lists/* \
     && apt-get clean
 
@@ -88,33 +50,6 @@
 RUN python -m venv /opt/venv
 ENV PATH="/opt/venv/bin:$PATH"
 
-<<<<<<< HEAD
-<<<<<<< HEAD
-# Copy requirements first for better layer caching
-COPY requirements.txt .
-RUN pip install --no-cache-dir --upgrade pip==24.* \
-    && pip install --no-cache-dir -r requirements.txt
-
-# Runtime stage
-FROM python:3.12-slim AS runtime
-
-# Set labels for better maintainability
-LABEL maintainer="rendiff-team" \
-      version="1.0" \
-      description="FFmpeg API Service" \
-      org.opencontainers.image.source="https://github.com/rendiffdev/ffmpeg-api"
-
-# Install runtime dependencies with specific versions
-RUN apt-get update && apt-get install -y \
-    curl=7.81.* \
-    xz-utils=5.2.* \
-    netcat-openbsd=1.217.* \
-    postgresql-client=14+* \
-    ca-certificates=20211016* \
-    tini=0.19.* \
-    && rm -rf /var/lib/apt/lists/* \
-    && apt-get clean
-=======
 # Upgrade pip and essential tools to latest stable versions
 RUN pip install --upgrade \
     pip==24.0 \
@@ -147,8 +82,10 @@
 LABEL python.version=${PYTHON_VERSION}
 LABEL app.name="ffmpeg-api"
 LABEL app.component="api"
-LABEL maintainer="Development Team"
+LABEL maintainer="rendiff-team"
 LABEL version="1.0.0"
+LABEL description="FFmpeg API Service"
+LABEL org.opencontainers.image.source="https://github.com/rendiffdev/ffmpeg-api"
 
 # Set environment variables
 ENV PYTHONUNBUFFERED=1 \
@@ -161,54 +98,6 @@
 
 # Install runtime dependencies only (no build tools)
 RUN apt-get update && apt-get install -y \
-=======
-# Upgrade pip and essential tools to latest stable versions
-RUN pip install --upgrade \
-    pip==24.0 \
-    setuptools==69.5.1 \
-    wheel==0.43.0
-
-# Copy requirements with validation
-COPY requirements.txt /tmp/requirements.txt
-
-# Validate requirements file exists and is readable
-RUN test -f /tmp/requirements.txt && test -r /tmp/requirements.txt
-
-# Install Python packages with comprehensive error handling
-RUN pip install --no-cache-dir \
-    --prefer-binary \
-    --force-reinstall \
-    --compile \
-    -r /tmp/requirements.txt
-
-# Verify critical packages are installed correctly
-RUN python -c "import psycopg2; print('psycopg2:', psycopg2.__version__)" && \
-    python -c "import fastapi; print('fastapi:', fastapi.__version__)" && \
-    python -c "import sqlalchemy; print('sqlalchemy:', sqlalchemy.__version__)"
-
-# Runtime stage with minimal footprint
-FROM python:${PYTHON_VERSION}-slim AS runtime
-
-# Runtime labels
-LABEL stage=runtime
-LABEL python.version=${PYTHON_VERSION}
-LABEL app.name="ffmpeg-api"
-LABEL app.component="api"
-LABEL maintainer="Development Team"
-LABEL version="1.0.0"
-
-# Set environment variables
-ENV PYTHONUNBUFFERED=1 \
-    PYTHONDONTWRITEBYTECODE=1 \
-    PATH="/opt/venv/bin:$PATH" \
-    # Security settings
-    PYTHONHASHSEED=random \
-    # Performance settings
-    MALLOC_ARENA_MAX=2
-
-# Install runtime dependencies only (no build tools)
-RUN apt-get update && apt-get install -y \
->>>>>>> 7cb95959
     # PostgreSQL client and runtime libraries (NOT dev headers)
     libpq5 \
     postgresql-client \
@@ -223,6 +112,8 @@
     curl \
     xz-utils \
     netcat-openbsd \
+    ca-certificates \
+    tini \
     # Process and log management
     logrotate \
     procps \
@@ -236,48 +127,21 @@
     && rm -rf /var/lib/apt/lists/* \
     && apt-get clean \
     && apt-get autoremove -y
-<<<<<<< HEAD
->>>>>>> 7cb959598bda0189ac7de604f584221ee7ac53fb
-=======
->>>>>>> 7cb95959
 
 # Install FFmpeg using standardized script
 COPY docker/install-ffmpeg.sh /tmp/install-ffmpeg.sh
-<<<<<<< HEAD
-RUN chmod +x /tmp/install-ffmpeg.sh \
-    && /tmp/install-ffmpeg.sh \
-    && rm /tmp/install-ffmpeg.sh
-=======
 RUN chmod +x /tmp/install-ffmpeg.sh && \
     /tmp/install-ffmpeg.sh && \
     rm /tmp/install-ffmpeg.sh && \
     # Verify FFmpeg installation
     ffmpeg -version | head -1
-<<<<<<< HEAD
->>>>>>> 7cb959598bda0189ac7de604f584221ee7ac53fb
-=======
->>>>>>> 7cb95959
 
 # Copy virtual environment from builder stage
 COPY --from=builder /opt/venv /opt/venv
 
-<<<<<<< HEAD
-<<<<<<< HEAD
 # Create app user with specific UID/GID for better security
 RUN groupadd -r -g 1000 rendiff \
     && useradd -r -m -u 1000 -g rendiff -s /bin/bash rendiff
-
-# Create directories with proper permissions
-RUN mkdir -p /app /storage /config /data /app/logs /app/temp /app/metrics \
-    && chown -R rendiff:rendiff /app /storage /config /data
-=======
-=======
->>>>>>> 7cb95959
-# Create app user with proper security settings
-RUN groupadd -r rendiff && \
-    useradd -r -g rendiff -m -d /home/rendiff -s /bin/bash rendiff && \
-    usermod -u 1000 rendiff && \
-    groupmod -g 1000 rendiff
 
 # Create application directories with proper ownership and permissions
 RUN mkdir -p \
@@ -286,6 +150,7 @@
     /app/temp \
     /app/metrics \
     /app/uploads \
+    /app/cache \
     /storage \
     /config \
     /data \
@@ -300,10 +165,6 @@
     && chmod -R 775 /tmp/rendiff \
     && chmod -R 755 /storage \
     && chmod -R 755 /config
-<<<<<<< HEAD
->>>>>>> 7cb959598bda0189ac7de604f584221ee7ac53fb
-=======
->>>>>>> 7cb95959
 
 # Set working directory
 WORKDIR /app
@@ -316,44 +177,10 @@
 
 # Copy scripts for setup and maintenance
 COPY --chown=rendiff:rendiff scripts/ /app/scripts/
-<<<<<<< HEAD
-RUN chmod +x /app/scripts/*.sh
-=======
 
 # Ensure scripts are executable
 RUN chmod +x /app/scripts/*.sh 2>/dev/null || true
->>>>>>> 7cb959598bda0189ac7de604f584221ee7ac53fb
-
-# Create additional necessary directories
-RUN mkdir -p \
-    /app/logs \
-    /app/temp \
-    /app/metrics \
-    /app/cache \
-    && chown -R rendiff:rendiff \
-    /app/logs \
-    /app/temp \
-    /app/metrics \
-    /app/cache
-
-<<<<<<< HEAD
-=======
-# Ensure scripts are executable
-RUN chmod +x /app/scripts/*.sh 2>/dev/null || true
-
-# Create additional necessary directories
-RUN mkdir -p \
-    /app/logs \
-    /app/temp \
-    /app/metrics \
-    /app/cache \
-    && chown -R rendiff:rendiff \
-    /app/logs \
-    /app/temp \
-    /app/metrics \
-    /app/cache
-
->>>>>>> 7cb95959
+
 # Set up log rotation
 RUN echo '/app/logs/*.log {\n\
     daily\n\
@@ -364,7 +191,6 @@
     notifempty\n\
     create 0644 rendiff rendiff\n\
 }' > /etc/logrotate.d/rendiff-api
-<<<<<<< HEAD
 
 # Switch to non-root user for security
 USER rendiff
@@ -396,54 +222,9 @@
 EXPOSE 8000
 EXPOSE 9000
 
-<<<<<<< HEAD
-# Health check with better configuration
-HEALTHCHECK --interval=30s --timeout=10s --start-period=60s --retries=3 \
-    CMD curl -f -s http://localhost:8000/api/v1/health || exit 1
-
-# Use tini as PID 1 for proper signal handling
-ENTRYPOINT ["/usr/bin/tini", "--"]
-=======
 # Comprehensive health check
 HEALTHCHECK --interval=30s --timeout=10s --start-period=60s --retries=5 \
     CMD /usr/local/bin/health-check
->>>>>>> 7cb959598bda0189ac7de604f584221ee7ac53fb
-=======
-
-# Switch to non-root user for security
-USER rendiff
-
-# Verify Python environment
-RUN python --version && \
-    pip --version && \
-    python -c "import sys; print('Python executable:', sys.executable)" && \
-    python -c "import site; print('Python path:', site.getsitepackages())"
-
-# Verify critical dependencies
-RUN python -c "import psycopg2; import fastapi; import sqlalchemy; print('All critical dependencies verified')"
-
-# Create health check script
-USER root
-RUN echo '#!/bin/bash\n\
-set -e\n\
-# Check if the application is responding\n\
-curl -f http://localhost:8000/api/v1/health || exit 1\n\
-# Check if Python process is running\n\
-pgrep -f "python.*api" >/dev/null || exit 1\n\
-echo "Health check passed"\n\
-' > /usr/local/bin/health-check && \
-    chmod +x /usr/local/bin/health-check
-
-USER rendiff
-
-# Expose ports
-EXPOSE 8000
-EXPOSE 9000
-
-# Comprehensive health check
-HEALTHCHECK --interval=30s --timeout=10s --start-period=60s --retries=5 \
-    CMD /usr/local/bin/health-check
->>>>>>> 7cb95959
 
 # Add startup validation
 RUN echo '#!/bin/bash\n\
@@ -457,5 +238,8 @@
 echo "=========================================="\n\
 ' > /app/startup-check.sh && chmod +x /app/startup-check.sh
 
+# Use tini as PID 1 for proper signal handling
+ENTRYPOINT ["/usr/bin/tini", "--"]
+
 # Default command with startup validation
 CMD ["/bin/bash", "-c", "/app/startup-check.sh && exec /app/scripts/docker-entrypoint.sh api"]